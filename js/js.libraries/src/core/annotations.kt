package js;

native
public annotation class native(name : String = "") {}
native
<<<<<<< HEAD
public annotation class library(name : String = "") {}
=======
annotation class library(name : String = "") {}
native
annotation class enumerable() {}
>>>>>>> 77320e07
<|MERGE_RESOLUTION|>--- conflicted
+++ resolved
@@ -3,10 +3,6 @@
 native
 public annotation class native(name : String = "") {}
 native
-<<<<<<< HEAD
 public annotation class library(name : String = "") {}
-=======
-annotation class library(name : String = "") {}
 native
-annotation class enumerable() {}
->>>>>>> 77320e07
+public annotation class enumerable() {}