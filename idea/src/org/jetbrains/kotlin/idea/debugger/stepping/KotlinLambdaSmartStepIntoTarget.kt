--- conflicted
+++ resolved
@@ -30,13 +30,7 @@
         lines: Range<Int>,
         val isInline: Boolean
 ): SmartStepTarget(label, highlightElement, true, lines) {
-<<<<<<< HEAD
     fun getLambda() = getHighlightElement() as KtFunction
-=======
-    override fun getIcon() = KotlinIcons.LAMBDA
-
-    fun getLambda() = highlightElement as KtFunction
->>>>>>> 3dfb9d2e
 
     companion object {
         fun calcLabel(descriptor: DeclarationDescriptor, paramName: Name): String {
