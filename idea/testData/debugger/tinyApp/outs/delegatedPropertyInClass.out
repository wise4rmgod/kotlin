--- conflicted
+++ resolved
@@ -33,11 +33,7 @@
      field    = prop$delegate: delegatedPropertyInClass.MyDelegate = {delegatedPropertyInClass.MyDelegate@uniqueID} (sp = delegatedPropertyInClass.kt, 12)
      field    = prop: int = 1 (sp = delegatedPropertyInClass.kt, 12)
      field    = propEx$delegate: delegatedPropertyInClass.MyDelegateThrowsException = {delegatedPropertyInClass.MyDelegateThrowsException@uniqueID} (sp = delegatedPropertyInClass.kt, 13)
-<<<<<<< HEAD
      field    = propEx: java.lang.IllegalStateException = {java.lang.IllegalStateException@uniqueID}java.lang.IllegalStateException (sp = delegatedPropertyInClass.kt, 13)
-=======
-     field    = propEx: int = {java.lang.IllegalStateException@uniqueID}java.lang.IllegalStateException (sp = delegatedPropertyInClass.kt, 13)
->>>>>>> 37d5a16a
        field    = detailMessage: java.lang.String = null (sp = Throwable.!EXT!)
        field    = cause: java.lang.Throwable = {java.lang.IllegalStateException@uniqueID}java.lang.IllegalStateException (sp = Throwable.!EXT!)
        field    = stackTrace: java.lang.StackTraceElement[] = null (sp = Throwable.!EXT!)
